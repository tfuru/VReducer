--- conflicted
+++ resolved
@@ -35,12 +35,8 @@
         with open(path, 'wb') as fo:
             gltf, chunks = indexing(self.gltf)  # 参照をインデックス番号に変換
             gltf_encoded = json.dumps(gltf).encode('utf-8')
-<<<<<<< HEAD
             gltf_encoded = gltf_encoded.ljust((len(gltf_encoded) + 3) / 4 * 4) # 4バイトアラインメント
-            glb_length = 20 + len(gltf_encoded) + sum(map(len, chunks))
-=======
             glb_length = 20 + len(gltf_encoded) + sum(map(len, chunks)) + len(chunks) * 8
->>>>>>> b41c0e67
 
             # glTF header
             for v in [GLTF_MAGIC, self.version, glb_length, len(gltf_encoded), JSON_TYPE]:
